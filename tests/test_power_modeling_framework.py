#!/usr/bin/env python3
"""
Comprehensive Power Modeling Framework Test Suite

This test suite consolidates and refines all power modeling tests into a single,
well-organized test file covering:
1. Model accuracy and training
2. EDP/ED2P calculations and optimization
3. End-to-end pipeline functionality
4. GPU frequency configurations
5. Framework integration

Consolidated from multiple test files and optimized for clarity and maintainability.
"""

import logging
import os
import shutil
import sys
import tempfile
import unittest
from pathlib import Path

import numpy as np
import pandas as pd
import config

# Add project root to path
sys.path.insert(0, os.path.dirname(os.path.dirname(os.path.abspath(__file__))))

from edp_analysis.edp_calculator import (
    DVFSOptimizationPipeline,
    EDPCalculator,
    FGCSEDPOptimizer,
)
from power_modeling import FGCSPowerModelingFramework, analyze_application
from power_modeling.models.ensemble_models import EnhancedRandomForestModel
from power_modeling.models.fgcs_models import FGCSPowerModel
from power_modeling.models.model_factory import (
    FGCSModelFactory,
    ModelPipeline,
    PolynomialPowerModel,
)

# Configure logging
logging.basicConfig(level=logging.ERROR)  # Reduce noise during testing
logger = logging.getLogger(__name__)


class TestPowerModelingFramework(unittest.TestCase):
    """Test cases for the power modeling framework."""

    @classmethod
    def setUpClass(cls):
        """Set up test data used across multiple tests."""
        np.random.seed(42)
        cls.n_samples = 100

        # Generate synthetic training data
        cls.training_data = pd.DataFrame(
            {
                "fp_activity": np.random.uniform(0.1, 0.8, cls.n_samples),
                "dram_activity": np.random.uniform(0.05, 0.4, cls.n_samples),
                "sm_clock": np.random.choice(range(800, 1401, 50), cls.n_samples),
                "power": np.random.uniform(150, 300, cls.n_samples),
            }
        )

        # Test frequencies
        cls.test_frequencies = [1000, 1100, 1200, 1300, 1400]

        # Test application parameters
        cls.test_fp_activity = 0.3
        cls.test_dram_activity = 0.15
        cls.test_baseline_runtime = 1.0

    def test_framework_initialization(self):
        """Test framework initialization with different GPU types."""
        # Test default initialization
        framework_default = FGCSPowerModelingFramework()
        self.assertIsNotNone(framework_default)
        self.assertEqual(framework_default.gpu_type, "V100")

        # Test with different GPU types
        for gpu_type in ["V100", "A100", "H100"]:
            framework = FGCSPowerModelingFramework(gpu_type=gpu_type)
            self.assertEqual(framework.gpu_type, gpu_type)
            self.assertIn(gpu_type, framework.frequency_configs)

    def test_model_imports_and_creation(self):
        """Test that all required models can be imported and created."""
        # Test model factory
        fgcs_model = FGCSModelFactory.create_fgcs_power_model()
        self.assertIsInstance(fgcs_model, FGCSPowerModel)

        poly_model = FGCSModelFactory.create_polynomial_model(degree=2)
        self.assertIsInstance(poly_model, PolynomialPowerModel)

        rf_model = FGCSModelFactory.create_enhanced_random_forest()
        self.assertIsInstance(rf_model, EnhancedRandomForestModel)

        pipeline = FGCSModelFactory.create_model_pipeline()
        self.assertIsInstance(pipeline, ModelPipeline)

    def test_random_forest_optimization(self):
        """Test Random Forest hyperparameter optimization (fixes previous issues)."""
        # Create model
        model = EnhancedRandomForestModel()

        # Verify hyperparameter grid doesn't contain max_samples
        grid = model.get_hyperparameter_grid()
        self.assertNotIn(
            "max_samples",
            grid,
            "max_samples should be removed from hyperparameter grid",
        )

        # Test training without optimization
        X = np.random.rand(50, 3)
        y = np.random.rand(50) * 200 + 50

        model.fit(X, y, optimize=False)
        predictions = model.predict(X)
        self.assertEqual(len(predictions), len(X))

        # Test training with optimization (small grid for speed)
        model_opt = EnhancedRandomForestModel(optimization_method="random", n_iter=3)
        model_opt.fit(X, y, optimize=True)
        predictions_opt = model_opt.predict(X)
        self.assertEqual(len(predictions_opt), len(X))

    def test_model_training_pipeline(self):
        """Test the complete model training pipeline."""
        framework = FGCSPowerModelingFramework()

        # Test model training
        training_results = framework.train_models(
            self.training_data, target_column="power"
        )

        self.assertIn("models", training_results)
        self.assertIn("best_model", training_results)
        self.assertIsNotNone(training_results["best_model"])
        self.assertGreater(len(training_results["models"]), 0)

    def test_power_prediction(self):
        """Test power prediction functionality."""
        framework = FGCSPowerModelingFramework()

        # Train models first
        framework.train_models(self.training_data, target_column="power")

        # Test power sweep prediction
        power_sweep = framework.predict_power_sweep(
            fp_activity=self.test_fp_activity,
            dram_activity=self.test_dram_activity,
            frequencies=self.test_frequencies,
        )

        self.assertEqual(len(power_sweep), len(self.test_frequencies))
        self.assertIn("frequency", power_sweep.columns)
        self.assertIn("power", power_sweep.columns)

        # Verify all frequencies are present
        for freq in self.test_frequencies:
            self.assertIn(freq, power_sweep["frequency"].values)

    def test_edp_calculations(self):
        """Test EDP and ED²P calculations."""
        calculator = EDPCalculator()

        # Test basic calculations
        energy = np.array([100, 150, 200])
        delay = np.array([1.0, 1.2, 1.4])

        # Test EDP calculation
        edp = calculator.calculate_edp(energy, delay)
        expected_edp = energy * delay
        np.testing.assert_allclose(edp, expected_edp)

        # Test ED²P calculation
        ed2p = calculator.calculate_ed2p(energy, delay)
        expected_ed2p = energy * (delay**2)
        np.testing.assert_allclose(ed2p, expected_ed2p)

        # Test with DataFrame
        df = pd.DataFrame(
            {"energy": energy, "execution_time": delay, "frequency": [1000, 1100, 1200]}
        )

        optimal_config = calculator.find_optimal_configuration(df, metric="edp")
        self.assertIn("optimal_frequency", optimal_config)
        self.assertIn("optimal_energy", optimal_config)
        self.assertIn("optimal_delay", optimal_config)
        self.assertIn("optimal_score", optimal_config)

    def test_fgcs_edp_optimizer(self):
        """Test FGCS EDP optimizer functionality."""
        # Create synthetic FGCS-format data
        frequencies = self.test_frequencies
        df = pd.DataFrame(
            {
                "sm_app_clock": frequencies,
                "predicted_n_to_r_energy": [100, 120, 140, 160, 180],
                "predicted_n_to_r_run_time": [1.5, 1.3, 1.1, 0.9, 0.8],
                "predicted_n_to_r_power_usage": [66.7, 92.3, 127.3, 177.8, 225.0],
            }
        )

        # Test EDP optimization
        edp_freq, edp_time, edp_power, edp_energy = FGCSEDPOptimizer.edp_optimal(df)

        self.assertIn(edp_freq, frequencies)
        self.assertGreater(edp_time, 0)
        self.assertGreater(edp_power, 0)
        self.assertGreater(edp_energy, 0)

        # Test ED²P optimization
        ed2p_freq, ed2p_time, ed2p_power, ed2p_energy = FGCSEDPOptimizer.ed2p_optimal(
            df
        )

        self.assertIn(ed2p_freq, frequencies)
        self.assertGreater(ed2p_time, 0)

        # Test full optimization analysis
        results = FGCSEDPOptimizer.analyze_dvfs_optimization(df, "TestApp")

        self.assertIn("edp_optimal", results)
        self.assertIn("ed2p_optimal", results)
        self.assertIn("min_energy", results)
        self.assertIn("min_time", results)

    def test_gpu_frequency_configurations(self):
        """Test GPU frequency configurations are correct."""
        expected_counts = {
            "V100": len(config.gpu_config.V100_CORE_FREQUENCIES),
<<<<<<< HEAD
            "A100": len(config.gpu_config.A100_CORE_FREQUENCIES),
            "H100": len(config.gpu_config.H100_CORE_FREQUENCIES),
=======
            "A100": 61,
            "H100": 104,
>>>>>>> 3e542591
        }
        expected_ranges = {
            "V100": (405, 1380),
            "A100": (510, 1410),
            "H100": (210, 1755),
        }

        for gpu_type in ["V100", "A100", "H100"]:
            framework = FGCSPowerModelingFramework(gpu_type=gpu_type)
            frequencies = framework.frequency_configs[gpu_type]

            # Check frequency count
            actual_count = len(frequencies)
            expected_count = expected_counts[gpu_type]
            self.assertEqual(
                actual_count,
                expected_count,
                f"{gpu_type} frequency count mismatch: {actual_count} != {expected_count}",
            )

            # Check frequency range
            min_freq, max_freq = min(frequencies), max(frequencies)
            expected_min, expected_max = expected_ranges[gpu_type]
            self.assertEqual(min_freq, expected_min)
            self.assertEqual(max_freq, expected_max)

            # Check frequencies are sorted in descending order
            self.assertEqual(frequencies, sorted(frequencies, reverse=True))

    def test_optimization_pipeline(self):
        """Test the complete optimization pipeline."""
        framework = FGCSPowerModelingFramework()

        # Train models first
        framework.train_models(self.training_data, target_column="power")

        # Test optimization
        optimization_results = framework.optimize_application(
            fp_activity=self.test_fp_activity,
            dram_activity=self.test_dram_activity,
            baseline_runtime=self.test_baseline_runtime,
            app_name="TestApp",
        )

        self.assertIn("optimization_results", optimization_results)
        self.assertIn("recommendations", optimization_results)
        self.assertIn("frequency_sweep_data", optimization_results)
        self.assertIn("input_parameters", optimization_results)

        # Verify optimization results structure
        opt_results = optimization_results["optimization_results"]
        self.assertIn("edp_optimal", opt_results)
        self.assertIn("ed2p_optimal", opt_results)

        # Verify recommendations structure
        recommendations = optimization_results["recommendations"]
        self.assertIn("primary_recommendation", recommendations)

    def test_end_to_end_pipeline(self):
        """Test the complete end-to-end pipeline."""
        framework = FGCSPowerModelingFramework()

        # Test model training
        training_results = framework.train_models(
            self.training_data, target_column="power"
        )
        self.assertIn("models", training_results)
        self.assertIn("best_model", training_results)
        self.assertIsNotNone(training_results["best_model"])

        # Test power prediction
        power_sweep = framework.predict_power_sweep(
            fp_activity=self.test_fp_activity,
            dram_activity=self.test_dram_activity,
            frequencies=self.test_frequencies,
        )
        self.assertEqual(len(power_sweep), len(self.test_frequencies))
        self.assertIn("frequency", power_sweep.columns)
        self.assertIn("power", power_sweep.columns)

        # Test optimization
        optimization_results = framework.optimize_application(
            fp_activity=self.test_fp_activity,
            dram_activity=self.test_dram_activity,
            baseline_runtime=self.test_baseline_runtime,
            app_name="TestApp",
        )
        self.assertIn("optimization_results", optimization_results)
        self.assertIn("recommendations", optimization_results)

    def test_quick_analysis_function(self):
        """Test the quick analysis function with file input."""
        # Create temporary test data
        with tempfile.TemporaryDirectory() as temp_dir:
            # Generate synthetic profiling data
            profiling_data = pd.DataFrame(
                {
                    "app_name": ["TestApp"] * 50,
                    "fp_activity": np.random.uniform(0.1, 0.8, 50),
                    "dram_activity": np.random.uniform(0.05, 0.4, 50),
                    "sm_clock": np.random.choice(range(800, 1401, 50), 50),
                    "power": np.random.uniform(150, 300, 50),
                }
            )

            profiling_file = os.path.join(temp_dir, "profiling.csv")
            profiling_data.to_csv(profiling_file, index=False)

            # Test quick analysis
            results = analyze_application(
                profiling_file=profiling_file, app_name="TestApp", gpu_type="V100"
            )

            # Verify results structure
            self.assertIn("summary", results)
            self.assertIn("optimization_results", results)
            self.assertIn("profiling_data", results)

            # Verify summary content
            summary = results["summary"]
            self.assertIn("optimal_frequency", summary)
            self.assertIn("energy_savings", summary)
            self.assertIn("performance_impact", summary)


class TestValidationAndMetrics(unittest.TestCase):
    """Test cases for model validation and metrics."""

    def test_model_validation_pipeline(self):
        """Test the model validation pipeline."""
        # Generate test data
        np.random.seed(42)
        n_samples = 200

        X = np.random.rand(n_samples, 3)
        y = np.random.rand(n_samples) * 200 + 50

        # Split data
        split_idx = int(0.8 * n_samples)
        X_train, X_test = X[:split_idx], X[split_idx:]
        y_train, y_test = y[:split_idx], y[split_idx:]

        # Test individual models
        models = {
            "Enhanced_RF": EnhancedRandomForestModel(),
            "Polynomial_Deg2": PolynomialPowerModel(degree=2),
        }

        for name, model in models.items():
            with self.subTest(model=name):
                # Test training
                if hasattr(model, "fit"):
                    if name == "Enhanced_RF":
                        model.fit(
                            X_train, y_train, optimize=False
                        )  # Skip optimization for speed
                    else:
                        feature_names = ["fp_activity", "dram_activity", "sm_clock"]
                        X_train_df = pd.DataFrame(X_train, columns=feature_names)
                        model.fit(X_train_df, pd.Series(y_train))

                    # Test prediction
                    if name == "Enhanced_RF":
                        predictions = model.predict(X_test)
                    else:
                        X_test_df = pd.DataFrame(X_test, columns=feature_names)
                        predictions = model.predict(X_test_df)

                    self.assertEqual(len(predictions), len(X_test))
                    self.assertTrue(np.all(np.isfinite(predictions)))


if __name__ == "__main__":
    # Set up test environment
    os.environ["PYTHONPATH"] = os.path.dirname(
        os.path.dirname(os.path.abspath(__file__))
    )

    # Run tests
    unittest.main(verbosity=2)<|MERGE_RESOLUTION|>--- conflicted
+++ resolved
@@ -235,18 +235,13 @@
         """Test GPU frequency configurations are correct."""
         expected_counts = {
             "V100": len(config.gpu_config.V100_CORE_FREQUENCIES),
-<<<<<<< HEAD
             "A100": len(config.gpu_config.A100_CORE_FREQUENCIES),
             "H100": len(config.gpu_config.H100_CORE_FREQUENCIES),
-=======
-            "A100": 61,
-            "H100": 104,
->>>>>>> 3e542591
         }
         expected_ranges = {
-            "V100": (405, 1380),
+            "V100": (510, 1380),
             "A100": (510, 1410),
-            "H100": (210, 1755),
+            "H100": (510, 1785),
         }
 
         for gpu_type in ["V100", "A100", "H100"]:
